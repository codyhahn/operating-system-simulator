<<<<<<< HEAD
/// Loads processes from RAM to the CPU.
/// sets the CPU environment to the state described in the PCB.

use crate::kernel::process_control_block

pub struct ShortTermSheduler {}

impl ShortTermSheduler {
    pub fn start() {}  

    //create ready queue
    pub struct ready_queue<{
    ready_queue: Vec<u32>

    }

    //set CPU state to PCB state
    pub fn setstate(){
        
    }

    //set environment to PCB state
    pub fn loadtoCPU(){
        while(ready_queue.len != 0){
            //push to CPU


        }
    }
=======
use std::collections::{BinaryHeap, VecDeque};
use std::sync::{Arc, Condvar, Mutex, atomic::{AtomicBool, Ordering}};
use std::thread;

use super::ProcessControlBlock;

pub(crate) trait SchedulerQueue {
    fn push(&mut self, pcb: Arc<ProcessControlBlock>);
    fn pop(&mut self) -> Option<Arc<ProcessControlBlock>>;
    fn is_empty(&self) -> bool;
}

pub(crate) struct FifoQueue {
    queue: VecDeque<Arc<ProcessControlBlock>>,
}

impl FifoQueue {
    pub fn new() -> FifoQueue {
        FifoQueue {
            queue: VecDeque::new(),
        }
    }
}

impl SchedulerQueue for FifoQueue {
    fn push(&mut self, pcb: Arc<ProcessControlBlock>) {
        self.queue.push_back(pcb);
    }

    fn pop(&mut self) -> Option<Arc<ProcessControlBlock>> {
        self.queue.pop_front()
    }

    fn is_empty(&self) -> bool {
        self.queue.is_empty()
    }
}

pub(crate) struct PriorityQueue {
    queue: BinaryHeap<Arc<ProcessControlBlock>>,
}

impl PriorityQueue {
    pub fn new() -> PriorityQueue {
        PriorityQueue {
            queue: BinaryHeap::new(),
        }
    }
}

impl SchedulerQueue for PriorityQueue {
    fn push(&mut self, pcb: Arc<ProcessControlBlock>) {
        self.queue.push(pcb);
    }

    fn pop(&mut self) -> Option<Arc<ProcessControlBlock>> {
        self.queue.pop()
    }

    fn is_empty(&self) -> bool {
        self.queue.is_empty()
    }
}

pub(crate) struct ShortTermScheduler {
    ready_queue: Arc<Mutex<Box<dyn SchedulerQueue + Send>>>,
    ready_queue_condvar: Arc<Condvar>,
    dispatch_kill_flag: Arc<AtomicBool>,
}

impl ShortTermScheduler {
    pub fn new(scheduler_queue: Box<dyn SchedulerQueue + Send>) -> ShortTermScheduler {
        let ready_queue = Arc::new(Mutex::new(scheduler_queue));
        let ready_queue_condvar = Arc::new(Condvar::new());
        let dispatch_kill_flag = Arc::new(AtomicBool::new(false));

        let ready_queue_clone = ready_queue.clone();
        let ready_queue_condvar_clone = ready_queue_condvar.clone();
        let dispatch_kill_flag_clone = dispatch_kill_flag.clone();

        thread::spawn(move || {
            while !dispatch_kill_flag_clone.load(Ordering::Relaxed) {
                ShortTermScheduler::dispatch(&ready_queue_clone, &ready_queue_condvar_clone);
            }
        });

        ShortTermScheduler {
            ready_queue,
            ready_queue_condvar,
            dispatch_kill_flag,
        }
    }

    pub fn schedule_process(&mut self, pcb: Arc<ProcessControlBlock>) {
        let queue_lock = &self.ready_queue;
        let condvar = &self.ready_queue_condvar;
        
        let mut ready_queue = queue_lock.lock().unwrap();

        ready_queue.push(pcb);
        condvar.notify_one();
    }

    fn dispatch(ready_queue: &Arc<Mutex<Box<dyn SchedulerQueue + Send>>>, ready_queue_condvar: &Arc<Condvar>) {
        let mut ready_queue = ready_queue.lock().unwrap();

        while ready_queue.is_empty() {
            ready_queue = ready_queue_condvar.wait(ready_queue).unwrap();
        }

        let pcb = ready_queue.pop();

        // Send pcb to cpu.
    }
}

impl Drop for ShortTermScheduler {
    fn drop(&mut self) {
        self.dispatch_kill_flag.store(true, Ordering::Relaxed);
    }
>>>>>>> ba398006
}<|MERGE_RESOLUTION|>--- conflicted
+++ resolved
@@ -1,34 +1,3 @@
-<<<<<<< HEAD
-/// Loads processes from RAM to the CPU.
-/// sets the CPU environment to the state described in the PCB.
-
-use crate::kernel::process_control_block
-
-pub struct ShortTermSheduler {}
-
-impl ShortTermSheduler {
-    pub fn start() {}  
-
-    //create ready queue
-    pub struct ready_queue<{
-    ready_queue: Vec<u32>
-
-    }
-
-    //set CPU state to PCB state
-    pub fn setstate(){
-        
-    }
-
-    //set environment to PCB state
-    pub fn loadtoCPU(){
-        while(ready_queue.len != 0){
-            //push to CPU
-
-
-        }
-    }
-=======
 use std::collections::{BinaryHeap, VecDeque};
 use std::sync::{Arc, Condvar, Mutex, atomic::{AtomicBool, Ordering}};
 use std::thread;
@@ -149,5 +118,4 @@
     fn drop(&mut self) {
         self.dispatch_kill_flag.store(true, Ordering::Relaxed);
     }
->>>>>>> ba398006
 }