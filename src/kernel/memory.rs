use std::collections::HashMap;
use std::sync::{Arc, Mutex};

use super::ProcessControlBlock;

use crate::io::{Disk, ProgramInfo};
use crate::io::disk;


const MEMORY_SIZE: usize = 1024;

pub(crate) struct Memory {
    pcb_map: HashMap<u32, Arc<Mutex<ProcessControlBlock>>>,
    data: [u32; MEMORY_SIZE],
    current_data_idx: usize,
}

impl Memory {
    pub fn new() -> Memory {
        Memory {
            pcb_map: HashMap::new(),
            data: [0; MEMORY_SIZE],
            current_data_idx: 0,
        }
    }

    pub fn read_from(&self, address: usize) -> u32 {
        if address >= MEMORY_SIZE {
            panic!("Out of bounds memory access. Address is greater than memory size");
        }

        self.data[address]
    }

    pub fn read_block_from(&self, start_address: usize, end_address: usize) -> Vec<u32> {
        if start_address >= MEMORY_SIZE || end_address >= MEMORY_SIZE {
            panic!("Out of bounds memory access. Start or end address is greater than memory size");
        } else if start_address > end_address {
            panic!("Invalid memory range. Start address is greater than end address");
        }

        self.data[start_address..end_address].to_vec()
    }

    pub fn write_to(&mut self, address: usize, value: u32) {
        if address >= MEMORY_SIZE {
            panic!("Out of bounds memory access");
        }

        self.data[address] = value;
    }

    pub fn write_block_to(&mut self, address: usize, data: &[u32]) {
        let start_address = address;
        let end_address = address + data.len();

        if end_address > MEMORY_SIZE {
            panic!("Out of bounds memory access");
        }

        self.data[start_address..end_address].copy_from_slice(data);
    }

    pub fn create_process(&mut self, program_info: &ProgramInfo, program_data: &[u32]) {
        let start_address = self.current_data_idx;
        let end_address = start_address + program_data.len();
        self.current_data_idx = end_address;

        self.write_block_to(start_address, program_data);

        let pcb = Arc::from(Mutex::new(ProcessControlBlock::new(program_info, start_address, end_address)));
        pcb.lock().unwrap().start_record_turnaround_time();
        self.pcb_map.insert(program_info.id, pcb);
    }

    pub fn get_pcb_for(&self, process_id: u32) -> Arc<Mutex<ProcessControlBlock>> {
        match self.pcb_map.get(&process_id) {
            Some(pcb) => pcb.clone(),
            _ => panic!("No process found for id: {}", process_id)
        }
    }

<<<<<<< HEAD
    pub fn get_pcbs(&self, should_sort: bool) -> Vec<Arc<Mutex<ProcessControlBlock>>> {
        if should_sort {
            let mut pcbs = self.get_pcbs(false);
            pcbs.sort_by(|a, b| a.lock().unwrap().get_id().cmp(&b.lock().unwrap().get_id()));
            pcbs
        } else {
            self.pcb_map.values().cloned().collect()
        }
    }

    pub fn core_dump(&mut self) {
=======
    pub fn core_dump(&mut self, disk : &Disk) {
>>>>>>> 8c81bbd1
        // TODO: Implement writing mem to file.
        let disk = self.data;
        //let disk = self.pcb_map;
        self.pcb_map.clear();
        let empty_data = [0; MEMORY_SIZE];
        self.write_block_to(0, &empty_data);
        self.current_data_idx = 0;
    }

    pub fn get_remaining_memory(&self) -> usize {
        MEMORY_SIZE - self.current_data_idx
    }
}

#[cfg(test)]
mod tests {
    use super::*;

    #[test]
    fn test_memory_read_from() {
        let memory = Memory::new();
        assert_eq!(memory.read_from(0), 0);
    }

    #[test]
    #[should_panic]
    fn test_memory_out_of_bounds_read_from() {
        let memory = Memory::new();
        memory.read_from(1024);
    }

    #[test]
    fn test_memory_write_to() {
        let mut memory = Memory::new();
        memory.write_to(0, 10);
        assert_eq!(memory.read_from(0), 10);
    }

    #[test]
    #[should_panic]
    fn test_memory_out_of_bounds_write_to() {
        let mut memory = Memory::new();
        memory.write_to(1024, 10);
    }

    #[test]
    fn test_memory_read_block_from() {
        let memory = Memory::new();
        let block = memory.read_block_from(0, 5);
        assert_eq!(block, &[0, 0, 0, 0, 0]);
    }

    #[test]
    #[should_panic]
    fn test_memory_out_of_bounds_read_block_from() {
        let memory = Memory::new();
        memory.read_block_from(0, 1024);
    }

    #[test]
    #[should_panic]
    fn test_memory_invalid_range_read_block_from() {
        let memory = Memory::new();
        memory.read_block_from(5, 0);
    }

    #[test]
    fn test_memory_write_block_to() {
        let mut memory = Memory::new();
        let block = [1, 2, 3, 4, 5];
        memory.write_block_to(0, &block);
        let block = memory.read_block_from(0, 5);
        assert_eq!(block, &[1, 2, 3, 4, 5]);
    }

    #[test]
    #[should_panic]
    fn test_memory_out_of_bounds_write_block_to() {
        let mut memory = Memory::new();
        let block = [1, 2, 3, 4, 5];
        memory.write_block_to(1020, &block);
    }

    #[test]
    fn test_memory_create_process_then_get_pcb_for() {
        let mut memory = Memory::new();
        let program_info = ProgramInfo {
            id: 1,
            priority: 1,
            instruction_buffer_size: 1,
            in_buffer_size: 1,
            out_buffer_size: 1,
            temp_buffer_size: 2,
            data_start_idx: 0
        };
        let program_data = [1, 2, 3, 4, 5];
        memory.create_process(&program_info, &program_data);
        let binding = memory.get_pcb_for(1);
        let pcb = binding.lock().unwrap();
        assert_eq!(pcb.get_id(), 1);
        assert_eq!(pcb.get_priority(), 1);
        assert_eq!(pcb.get_mem_start_address(), 0);
        assert_eq!(pcb.get_mem_end_address(), 5);
    }

    #[test]
    #[should_panic]
    fn test_memory_get_pcb_for_invalid_id() {
        let memory = Memory::new();
        memory.get_pcb_for(1);
    }

    #[test]
    fn test_memory_core_dump() {
        let mut disk = Disk::new();
        let mut memory = Memory::new();
        let program_info = ProgramInfo {
            id: 1,
            priority: 1,
            instruction_buffer_size: 1,
            in_buffer_size: 1,
            out_buffer_size: 1,
            temp_buffer_size: 2,
            data_start_idx: 0
        };
        disk.write_program(2,2,2,2,2,3, &[5,6,7,8,9]);
        let program_data = [1, 2, 3, 4, 5];
        memory.create_process(&program_info, &program_data);
        memory.core_dump(&disk);
        assert_eq!(memory.pcb_map.len(), 0);
        assert_eq!(memory.read_from(0), 0);
    }

    #[test]
    fn test_memory_get_remaining_memory() {
        let mut memory = Memory::new();
        let program_info = ProgramInfo {
            id: 1,
            priority: 1,
            instruction_buffer_size: 1,
            in_buffer_size: 1,
            out_buffer_size: 1,
            temp_buffer_size: 2,
            data_start_idx: 0
        };
        let program_data = [1, 2, 3, 4, 5];
        memory.create_process(&program_info, &program_data);
        assert_eq!(memory.get_remaining_memory(), 1019);
    }
}<|MERGE_RESOLUTION|>--- conflicted
+++ resolved
@@ -80,7 +80,6 @@
         }
     }
 
-<<<<<<< HEAD
     pub fn get_pcbs(&self, should_sort: bool) -> Vec<Arc<Mutex<ProcessControlBlock>>> {
         if should_sort {
             let mut pcbs = self.get_pcbs(false);
@@ -92,9 +91,6 @@
     }
 
     pub fn core_dump(&mut self) {
-=======
-    pub fn core_dump(&mut self, disk : &Disk) {
->>>>>>> 8c81bbd1
         // TODO: Implement writing mem to file.
         let disk = self.data;
         //let disk = self.pcb_map;
