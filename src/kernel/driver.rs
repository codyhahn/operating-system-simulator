--- conflicted
+++ resolved
@@ -73,7 +73,6 @@
             println!("......Awaiting all scheduled processes to finish.");
             self.sts.await_all_procs_finished();
 
-<<<<<<< HEAD
             let pcbs = self.memory.read().unwrap().get_pcbs(true);
             for pcb in pcbs {
                 let pcb = pcb.lock().unwrap();
@@ -109,11 +108,6 @@
                 turnaround_time_ms,
                 avg_burst_time_ms
             );
-=======
-            println!("Dumped memory for {} processes after completion.", num_processes);
-            self.memory.write().unwrap().core_dump(&self.disk.borrow_mut());
-            // TODO: Update disk using contents of dumped memory.
->>>>>>> 8c81bbd1
         }
 
         // TODO: Implement writing disk to file. Should be same format as program_file.txt. Make a module in io for it.
